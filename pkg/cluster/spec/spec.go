// Copyright 2020 PingCAP, Inc.
//
// Licensed under the Apache License, Version 2.0 (the "License");
// you may not use this file except in compliance with the License.
// You may obtain a copy of the License at
//
//     http://www.apache.org/licenses/LICENSE-2.0
//
// Unless required by applicable law or agreed to in writing, software
// distributed under the License is distributed on an "AS IS" BASIS,
// See the License for the specific language governing permissions and
// limitations under the License.

package spec

import (
	"context"
	"crypto/tls"
	"fmt"
	"path/filepath"
	"reflect"
	"strings"
	"sync"
	"time"

	"github.com/creasty/defaults"
	"github.com/joomcode/errorx"
	"github.com/pingcap/errors"
	"github.com/pingcap/tiup/pkg/cluster/api"
	"github.com/pingcap/tiup/pkg/cluster/executor"
	"github.com/pingcap/tiup/pkg/meta"
	"github.com/pingcap/tiup/pkg/proxy"
	"github.com/pingcap/tiup/pkg/tidbver"
	"github.com/pingcap/tiup/pkg/tui"
	"github.com/pingcap/tiup/pkg/utils"
	clientv3 "go.etcd.io/etcd/client/v3"
	"go.uber.org/zap"
)

const (
	// Timeout in second when quering node status
	statusQueryTimeout = 10 * time.Second

	// the prometheus metric name of start time of the process since unix epoch in seconds.
	promMetricStartTimeSeconds = "process_start_time_seconds"
)

// FullHostType is the type of fullhost operations
type FullHostType string

const (
	// FullArchType cpu-arch type
	FullArchType FullHostType = "Arch"
	// FullOSType kernel-name
	FullOSType FullHostType = "OS"
)

// SystemdMode is the mode used by systemctl
type SystemdMode string

const (
	// SystemMode system mode
	SystemMode SystemdMode = "system"
	// UserMode user mode
	UserMode SystemdMode = "user"
)

// general role names
var (
	RoleMonitor       = "monitor"
	RoleTiSparkMaster = "tispark-master"
	RoleTiSparkWorker = "tispark-worker"
	TopoTypeTiDB      = "tidb-cluster"
	TopoTypeDM        = "dm-cluster"
)

type (
	// InstanceSpec represent a instance specification
	InstanceSpec interface {
		Role() string
		SSH() (string, int)
		GetMainPort() int
		IsImported() bool
		IgnoreMonitorAgent() bool
	}

	// GlobalOptions represents the global options for all groups in topology
	// specification in topology.yaml
	GlobalOptions struct {
		User            string               `yaml:"user,omitempty" default:"tidb"`
		Group           string               `yaml:"group,omitempty"`
		SSHPort         int                  `yaml:"ssh_port,omitempty" default:"22" validate:"ssh_port:editable"`
		SSHType         executor.SSHType     `yaml:"ssh_type,omitempty" default:"builtin"`
		TLSEnabled      bool                 `yaml:"enable_tls,omitempty"`
		ListenHost      string               `yaml:"listen_host,omitempty" validate:"listen_host:editable"`
		DeployDir       string               `yaml:"deploy_dir,omitempty" default:"deploy"`
		DataDir         string               `yaml:"data_dir,omitempty" default:"data"`
		LogDir          string               `yaml:"log_dir,omitempty"`
		ResourceControl meta.ResourceControl `yaml:"resource_control,omitempty" validate:"resource_control:editable"`
		OS              string               `yaml:"os,omitempty" default:"linux"`
		Arch            string               `yaml:"arch,omitempty"`
		Custom          any                  `yaml:"custom,omitempty" validate:"custom:ignore"`
		SystemdMode     SystemdMode          `yaml:"systemd_mode,omitempty" default:"system"`
<<<<<<< HEAD
		PDMode          string               `yaml:"pd_mode,omitempty"`
		Dfs             DfsOptions           `yaml:"dfs,omitempty"`
	}

	// DfsOptions represents the configuration of DFS
	DfsOptions struct {
		Prefix      string `yaml:"prefix,omitempty"`
		S3Endpoint  string `yaml:"s3-endpoint,omitempty"`
		S3KeyID     string `yaml:"s3-key-id,omitempty"`
		S3SecretKey string `yaml:"s3-secret-key,omitempty"`
		S3Bucket    string `yaml:"s3-bucket,omitempty"`
		S3Region    string `yaml:"s3-region,omitempty"`
=======
		PDMode          string               `yaml:"pd_mode,omitempty" validate:"pd_mode:editable"`
>>>>>>> 775384c4
	}

	// MonitoredOptions represents the monitored node configuration
	MonitoredOptions struct {
		NodeExporterPort        int                  `yaml:"node_exporter_port,omitempty" default:"9100"`
		BlackboxExporterPort    int                  `yaml:"blackbox_exporter_port,omitempty" default:"9115"`
		NodeExporterVersion     string               `yaml:"node_exporter_version,omitempty"`
		BlackboxExporterVersion string               `yaml:"blackbox_exporter_version,omitempty"`
		DeployDir               string               `yaml:"deploy_dir,omitempty"`
		DataDir                 string               `yaml:"data_dir,omitempty"`
		LogDir                  string               `yaml:"log_dir,omitempty"`
		NumaNode                string               `yaml:"numa_node,omitempty" validate:"numa_node:editable"`
		ResourceControl         meta.ResourceControl `yaml:"resource_control,omitempty" validate:"resource_control:editable"`
	}

	// ServerConfigs represents the server runtime configuration
	ServerConfigs struct {
		TiDB           map[string]any    `yaml:"tidb"`
		TiKV           map[string]any    `yaml:"tikv"`
		PD             map[string]any    `yaml:"pd"`
		TSO            map[string]any    `yaml:"tso"`
		Scheduling     map[string]any    `yaml:"scheduling"`
		Dashboard      map[string]any    `yaml:"tidb_dashboard"`
		TiFlash        map[string]any    `yaml:"tiflash"`
		TiProxy        map[string]any    `yaml:"tiproxy"`
		TiFlashLearner map[string]any    `yaml:"tiflash-learner"`
		Pump           map[string]any    `yaml:"pump"`
		Drainer        map[string]any    `yaml:"drainer"`
		CDC            map[string]any    `yaml:"cdc"`
		TiKVCDC        map[string]any    `yaml:"kvcdc"`
		TiKVWorker     map[string]any    `yaml:"tikv_worker"`
		Grafana        map[string]string `yaml:"grafana"`
	}

	// ComponentVersions represents the versions of components
	ComponentVersions struct {
		TiDB         string `yaml:"tidb,omitempty"`
		TiKV         string `yaml:"tikv,omitempty"`
		TiFlash      string `yaml:"tiflash,omitempty"`
		PD           string `yaml:"pd,omitempty"`
		TSO          string `yaml:"tso,omitempty"`
		Scheduling   string `yaml:"scheduling,omitempty"`
		Dashboard    string `yaml:"tidb_dashboard,omitempty"`
		Pump         string `yaml:"pump,omitempty"`
		Drainer      string `yaml:"drainer,omitempty"`
		CDC          string `yaml:"cdc,omitempty"`
		TiKVCDC      string `yaml:"kvcdc,omitempty"`
		TiKVWorker   string `yaml:"tikv_worker,omitempty"`
		TiProxy      string `yaml:"tiproxy,omitempty"`
		Prometheus   string `yaml:"prometheus,omitempty"`
		Grafana      string `yaml:"grafana,omitempty"`
		AlertManager string `yaml:"alertmanager,omitempty"`
		// The versions of exporters are placed within the monitored section because they are not explicitly treated as separate components.
		// NodeExporter     string `yaml:"node_exporter,omitempty"`
		// BlackboxExporter string `yaml:"blackbox_exporter,omitempty"`
	}

	// ComponentBaseImages represents the base images of components
	ComponentBaseImages struct {
		TiDB       string `yaml:"tidb,omitempty"`
		TiKV       string `yaml:"tikv,omitempty"`
		PD         string `yaml:"pd,omitempty"`
		TiKVWorker string `yaml:"tikv_worker,omitempty"`
	}

	// ComponentSources represents the source of components
	ComponentSources struct {
		TiDB       string `yaml:"tidb,omitempty" validate:"tidb:editable"`
		TiKV       string `yaml:"tikv,omitempty" validate:"tikv:editable"`
		TiFlash    string `yaml:"tiflash,omitempty" validate:"tiflash:editable"`
		PD         string `yaml:"pd,omitempty" validate:"pd:editable"`
		Dashboard  string `yaml:"tidb_dashboard,omitempty" validate:"tidb_dashboard:editable"`
		Pump       string `yaml:"pump,omitempty" validate:"pump:editable"`
		Drainer    string `yaml:"drainer,omitempty" validate:"drainer:editable"`
		CDC        string `yaml:"cdc,omitempty" validate:"cdc:editable"`
		TiKVCDC    string `yaml:"kvcdc,omitempty" validate:"kvcdc:editable"`
		TiKVWorker string `yaml:"tikv_worker,omitempty" validate:"kvcdc:editable"`
	}

	// Specification represents the specification of topology.yaml
	Specification struct {
		GlobalOptions       GlobalOptions        `yaml:"global,omitempty" validate:"global:editable"`
		MonitoredOptions    MonitoredOptions     `yaml:"monitored,omitempty" validate:"monitored:editable"`
		ComponentVersions   ComponentVersions    `yaml:"component_versions,omitempty" validate:"component_versions:editable"`
		ComponentBaseImages ComponentBaseImages  `yaml:"component_base_images,omitempty" validate:"component_base_image:editable"`
		ComponentSources    ComponentSources     `yaml:"component_sources,omitempty" validate:"component_sources:editable"`
		ServerConfigs       ServerConfigs        `yaml:"server_configs,omitempty" validate:"server_configs:ignore"`
		TiDBServers         []*TiDBSpec          `yaml:"tidb_servers"`
		TiKVServers         []*TiKVSpec          `yaml:"tikv_servers"`
		TiFlashServers      []*TiFlashSpec       `yaml:"tiflash_servers"`
		TiProxyServers      []*TiProxySpec       `yaml:"tiproxy_servers"`
		PDServers           []*PDSpec            `yaml:"pd_servers"`
		TSOServers          []*TSOSpec           `yaml:"tso_servers,omitempty"`
		SchedulingServers   []*SchedulingSpec    `yaml:"scheduling_servers,omitempty"`
		DashboardServers    []*DashboardSpec     `yaml:"tidb_dashboard_servers,omitempty"`
		PumpServers         []*PumpSpec          `yaml:"pump_servers,omitempty"`
		Drainers            []*DrainerSpec       `yaml:"drainer_servers,omitempty"`
		CDCServers          []*CDCSpec           `yaml:"cdc_servers,omitempty"`
		TiKVCDCServers      []*TiKVCDCSpec       `yaml:"kvcdc_servers,omitempty"`
		TiKVWorkers         []*TiKVWorkerSpec    `yaml:"tikv_workers,omitempty"`
		TiSparkMasters      []*TiSparkMasterSpec `yaml:"tispark_masters,omitempty"`
		TiSparkWorkers      []*TiSparkWorkerSpec `yaml:"tispark_workers,omitempty"`
		Monitors            []*PrometheusSpec    `yaml:"monitoring_servers"`
		Grafanas            []*GrafanaSpec       `yaml:"grafana_servers,omitempty"`
		Alertmanagers       []*AlertmanagerSpec  `yaml:"alertmanager_servers,omitempty"`
	}
)

// BaseTopo is the base info to topology.
type BaseTopo struct {
	GlobalOptions    *GlobalOptions
	MonitoredOptions *MonitoredOptions
	MasterList       []string

	PrometheusVersion   *string
	GrafanaVersion      *string
	AlertManagerVersion *string
	Monitors            []*PrometheusSpec
	Grafanas            []*GrafanaSpec
	Alertmanagers       []*AlertmanagerSpec
}

// Topology represents specification of the cluster.
type Topology interface {
	Type() string
	BaseTopo() *BaseTopo
	// Validate validates the topology specification and produce error if the
	// specification invalid (e.g: port conflicts or directory conflicts)
	Validate() error

	// Instances() []Instance
	ComponentsByStartOrder() []Component
	ComponentsByStopOrder() []Component
	ComponentsByUpdateOrder(curVer string) []Component
	IterInstance(fn func(instance Instance), concurrency ...int)
	GetMonitoredOptions() *MonitoredOptions
	// count how many time a path is used by instances in cluster
	CountDir(host string, dir string) int
	TLSConfig(dir string) (*tls.Config, error)
	Merge(that Topology) Topology
	FillHostArchOrOS(hostArchmap map[string]string, fullType FullHostType) error
	GetGrafanaConfig() map[string]string

	ScaleOutTopology
}

// BaseMeta is the base info of metadata.
type BaseMeta struct {
	User    string
	Group   string
	Version string
	OpsVer  *string `yaml:"last_ops_ver,omitempty"` // the version of ourself that updated the meta last time
}

// Metadata of a cluster.
type Metadata interface {
	GetTopology() Topology
	SetTopology(topo Topology)
	GetBaseMeta() *BaseMeta

	UpgradableMetadata
}

// ScaleOutTopology represents a scale out metadata.
type ScaleOutTopology interface {
	// Inherit existing global configuration. We must assign the inherited values before unmarshalling
	// because some default value rely on the global options and monitored options.
	// TODO: we should separate the  unmarshal and setting default value.
	NewPart() Topology
	MergeTopo(topo Topology) Topology
}

// UpgradableMetadata represents a upgradable Metadata.
type UpgradableMetadata interface {
	SetVersion(s string)
	SetUser(u string)
}

// NewPart implements ScaleOutTopology interface.
func (s *Specification) NewPart() Topology {
	return &Specification{
		GlobalOptions:     s.GlobalOptions,
		MonitoredOptions:  s.MonitoredOptions,
		ServerConfigs:     s.ServerConfigs,
		ComponentVersions: s.ComponentVersions,
	}
}

// MergeTopo implements ScaleOutTopology interface.
func (s *Specification) MergeTopo(topo Topology) Topology {
	other, ok := topo.(*Specification)
	if !ok {
		panic("topo should be Specification")
	}

	return s.Merge(other)
}

// GetMonitoredOptions implements Topology interface.
func (s *Specification) GetMonitoredOptions() *MonitoredOptions {
	return &s.MonitoredOptions
}

// TLSConfig generates a tls.Config for the specification as needed
func (s *Specification) TLSConfig(dir string) (*tls.Config, error) {
	if !s.GlobalOptions.TLSEnabled {
		return nil, nil
	}
	tlsConfig, err := LoadClientCert(dir)
	if err != nil {
		return nil, errorx.EnsureStackTrace(err).
			WithProperty(tui.SuggestionFromString("TLS is enabled, but the TLS configuration cannot be obtained"))
	}

	return tlsConfig, nil
}

// Type implements Topology interface.
func (s *Specification) Type() string {
	return TopoTypeTiDB
}

// BaseTopo implements Topology interface.
func (s *Specification) BaseTopo() *BaseTopo {
	return &BaseTopo{
		GlobalOptions:       &s.GlobalOptions,
		MonitoredOptions:    s.GetMonitoredOptions(),
		MasterList:          s.GetPDListWithManageHost(),
		PrometheusVersion:   &s.ComponentVersions.Prometheus,
		GrafanaVersion:      &s.ComponentVersions.Grafana,
		AlertManagerVersion: &s.ComponentVersions.AlertManager,
		Monitors:            s.Monitors,
		Grafanas:            s.Grafanas,
		Alertmanagers:       s.Alertmanagers,
	}
}

// LocationLabels returns replication.location-labels in PD config
func (s *Specification) LocationLabels() ([]string, error) {
	lbs := []string{}

	// We don't allow user define location-labels in instance config
	for _, pd := range s.PDServers {
		if GetValueFromPath(pd.Config, "replication.location-labels") != nil {
			return nil, errors.Errorf(
				"replication.location-labels can't be defined in instance %s:%d, please move it to the global server_configs field",
				pd.Host,
				pd.GetMainPort(),
			)
		}
	}

	if repLbs := GetValueFromPath(s.ServerConfigs.PD, "replication.location-labels"); repLbs != nil {
		for _, l := range repLbs.([]any) {
			lb, ok := l.(string)
			if !ok {
				return nil, errors.Errorf("replication.location-labels contains non-string label: %v", l)
			}
			lbs = append(lbs, lb)
		}
	}

	return lbs, nil
}

// GetTiKVLabels implements TiKVLabelProvider
func (s *Specification) GetTiKVLabels() (map[string]map[string]string, []map[string]api.LabelInfo, error) {
	kvs := s.TiKVServers
	locationLabels := map[string]map[string]string{}
	for _, kv := range kvs {
		address := utils.JoinHostPort(kv.Host, kv.GetMainPort())
		var err error
		if locationLabels[address], err = kv.Labels(); err != nil {
			return nil, nil, err
		}
	}
	return locationLabels, nil, nil
}

// AllComponentNames contains the names of all components.
// should include all components in ComponentsByStartOrder
func AllComponentNames() (roles []string) {
	tp := &Specification{}
	tp.IterComponent(func(c Component) {
		switch c.Name() {
		case ComponentTiSpark: // tispark-{master, worker}
			roles = append(roles, c.Role())
		default:
			roles = append(roles, c.Name())
		}
	})

	return
}

// UnmarshalYAML implements the yaml.Unmarshaler interface,
// it sets the default values when unmarshaling the topology file
func (s *Specification) UnmarshalYAML(unmarshal func(any) error) error {
	type topology Specification
	if err := unmarshal((*topology)(s)); err != nil {
		return err
	}

	// set default values from tag
	if err := defaults.Set(s); err != nil {
		return errors.Trace(err)
	}

	// Set monitored options
	if s.MonitoredOptions.DeployDir == "" {
		s.MonitoredOptions.DeployDir = filepath.Join(s.GlobalOptions.DeployDir,
			fmt.Sprintf("%s-%d", RoleMonitor, s.MonitoredOptions.NodeExporterPort))
	}
	if s.MonitoredOptions.DataDir == "" {
		s.MonitoredOptions.DataDir = filepath.Join(s.GlobalOptions.DataDir,
			fmt.Sprintf("%s-%d", RoleMonitor, s.MonitoredOptions.NodeExporterPort))
	}
	if s.MonitoredOptions.LogDir == "" {
		s.MonitoredOptions.LogDir = "log"
	}
	if !strings.HasPrefix(s.MonitoredOptions.LogDir, "/") &&
		!strings.HasPrefix(s.MonitoredOptions.LogDir, s.MonitoredOptions.DeployDir) {
		s.MonitoredOptions.LogDir = filepath.Join(s.MonitoredOptions.DeployDir, s.MonitoredOptions.LogDir)
	}

	// populate custom default values as needed
	if err := fillCustomDefaults(&s.GlobalOptions, s); err != nil {
		return err
	}

	// Rewrite TiFlashSpec.DataDir since we may override it with configurations.
	// Should do it before validatation because we need to detect dir conflicts.
	for i := 0; i < len(s.TiFlashServers); i++ {
		dataDir, err := s.TiFlashServers[i].GetOverrideDataDir()
		if err != nil {
			return err
		}
		if s.TiFlashServers[i].DataDir != dataDir {
			zap.L().Info(
				"tiflash data dir is overwritten by its storage configuration",
				zap.String("host", s.TiFlashServers[i].Host),
				zap.String("dir", dataDir),
			)
			s.TiFlashServers[i].DataDir = dataDir
		}
	}

	// --initial-commit-ts should not be recorded at run_drainer.sh #1682
	s.removeCommitTS()

	return s.Validate()
}

func findField(v reflect.Value, fieldName string) (int, bool) {
	for i := 0; i < reflect.Indirect(v).NumField(); i++ {
		if reflect.Indirect(v).Type().Field(i).Name == fieldName {
			return i, true
		}
	}
	return -1, false
}

func findSliceField(v Topology, fieldName string) (reflect.Value, bool) {
	topo := reflect.ValueOf(v)
	if topo.Kind() == reflect.Ptr {
		topo = topo.Elem()
	}

	j, found := findField(topo, fieldName)
	if found {
		val := topo.Field(j)
		if val.Kind() == reflect.Slice || val.Kind() == reflect.Array {
			return val, true
		}
	}
	return reflect.Value{}, false
}

// GetPDList returns a list of PD API hosts of the current cluster
func (s *Specification) GetPDList() []string {
	var pdList []string

	for _, pd := range s.PDServers {
		pdList = append(pdList, utils.JoinHostPort(pd.Host, pd.ClientPort))
	}

	return pdList
}

// GetPDListWithManageHost returns a list of PD API hosts of the current cluster
func (s *Specification) GetPDListWithManageHost() []string {
	var pdList []string

	for _, pd := range s.PDServers {
		pdList = append(pdList, utils.JoinHostPort(pd.GetManageHost(), pd.ClientPort))
	}

	return pdList
}

// GetCDCListWithManageHost returns a list of CDC API hosts of the current cluster
func (s *Specification) GetCDCListWithManageHost() []string {
	var result []string
	for _, server := range s.CDCServers {
		host := server.Host
		if server.ManageHost != "" {
			host = server.ManageHost
		}
		result = append(result, utils.JoinHostPort(host, server.Port))
	}
	return result
}

// AdjustByVersion modify the spec by cluster version.
func (s *Specification) AdjustByVersion(clusterVersion string) {
	// CDC does not support data dir for version below v4.0.13, and also v5.0.0-rc, set it to empty.
	if !tidbver.TiCDCSupportConfigFile(clusterVersion) {
		for _, server := range s.CDCServers {
			server.DataDir = ""
		}
	}
	if tidbver.NgMonitorDeployByDefault(clusterVersion) {
		for _, m := range s.Monitors {
			if m.NgPort == 0 {
				m.NgPort = 12020
			}
		}
	}
}

// GetDashboardAddress returns the cluster's dashboard addr
func (s *Specification) GetDashboardAddress(ctx context.Context, tlsCfg *tls.Config, timeout time.Duration, pdList ...string) (string, error) {
	if timeout < time.Second {
		timeout = statusQueryTimeout
	}

	pc := api.NewPDClient(ctx, pdList, timeout, tlsCfg)
	dashboardAddr, err := pc.GetDashboardAddress()
	if err != nil {
		return "", err
	}
	if strings.HasPrefix(dashboardAddr, "http") {
		r := strings.NewReplacer("http://", "", "https://", "")
		dashboardAddr = r.Replace(dashboardAddr)
	}
	return dashboardAddr, nil
}

// GetEtcdClient loads EtcdClient of current cluster
func (s *Specification) GetEtcdClient(tlsCfg *tls.Config) (*clientv3.Client, error) {
	return clientv3.New(clientv3.Config{
		Endpoints: s.GetPDListWithManageHost(),
		TLS:       tlsCfg,
	})
}

// GetEtcdProxyClient loads EtcdClient of current cluster with TCP proxy
func (s *Specification) GetEtcdProxyClient(tlsCfg *tls.Config, tcpProxy *proxy.TCPProxy) (*clientv3.Client, chan struct{}, error) {
	closeC := tcpProxy.Run(s.GetPDListWithManageHost())
	cli, err := clientv3.New(clientv3.Config{
		Endpoints: tcpProxy.GetEndpoints(),
		TLS:       tlsCfg,
	})
	return cli, closeC, err
}

// Merge returns a new Specification which sum old ones
func (s *Specification) Merge(that Topology) Topology {
	spec := that.(*Specification)
	return &Specification{
		GlobalOptions:       s.GlobalOptions,
		MonitoredOptions:    s.MonitoredOptions,
		ServerConfigs:       s.ServerConfigs,
		ComponentVersions:   s.ComponentVersions.Merge(spec.ComponentVersions),
		ComponentBaseImages: s.ComponentBaseImages,
		TiDBServers:         append(s.TiDBServers, spec.TiDBServers...),
		TiKVServers:         append(s.TiKVServers, spec.TiKVServers...),
		PDServers:           append(s.PDServers, spec.PDServers...),
		DashboardServers:    append(s.DashboardServers, spec.DashboardServers...),
		TiFlashServers:      append(s.TiFlashServers, spec.TiFlashServers...),
		TiProxyServers:      append(s.TiProxyServers, spec.TiProxyServers...),
		TSOServers:          append(s.TSOServers, spec.TSOServers...),
		SchedulingServers:   append(s.SchedulingServers, spec.SchedulingServers...),
		PumpServers:         append(s.PumpServers, spec.PumpServers...),
		Drainers:            append(s.Drainers, spec.Drainers...),
		CDCServers:          append(s.CDCServers, spec.CDCServers...),
		TiKVCDCServers:      append(s.TiKVCDCServers, spec.TiKVCDCServers...),
		TiKVWorkers:         append(s.TiKVWorkers, spec.TiKVWorkers...),
		TiSparkMasters:      append(s.TiSparkMasters, spec.TiSparkMasters...),
		TiSparkWorkers:      append(s.TiSparkWorkers, spec.TiSparkWorkers...),
		Monitors:            append(s.Monitors, spec.Monitors...),
		Grafanas:            append(s.Grafanas, spec.Grafanas...),
		Alertmanagers:       append(s.Alertmanagers, spec.Alertmanagers...),
	}
}

// Merge returns a new ComponentVersions which sum old ones
func (v *ComponentVersions) Merge(that ComponentVersions) ComponentVersions {
	return ComponentVersions{
		TiDB:         utils.Ternary(that.TiDB != "", that.TiDB, v.TiDB).(string),
		TiKV:         utils.Ternary(that.TiKV != "", that.TiKV, v.TiKV).(string),
		PD:           utils.Ternary(that.PD != "", that.PD, v.PD).(string),
		TSO:          utils.Ternary(that.TSO != "", that.TSO, v.TSO).(string),
		Scheduling:   utils.Ternary(that.Scheduling != "", that.Scheduling, v.Scheduling).(string),
		Dashboard:    utils.Ternary(that.Dashboard != "", that.Dashboard, v.Dashboard).(string),
		TiFlash:      utils.Ternary(that.TiFlash != "", that.TiFlash, v.TiFlash).(string),
		TiProxy:      utils.Ternary(that.TiProxy != "", that.TiProxy, v.TiProxy).(string),
		Pump:         utils.Ternary(that.Pump != "", that.Pump, v.Pump).(string),
		Drainer:      utils.Ternary(that.Drainer != "", that.Drainer, v.Drainer).(string),
		CDC:          utils.Ternary(that.CDC != "", that.CDC, v.CDC).(string),
		TiKVCDC:      utils.Ternary(that.TiKVCDC != "", that.TiKVCDC, v.TiKVCDC).(string),
		TiKVWorker:   utils.Ternary(that.TiKVWorker != "", that.TiKVWorker, v.TiKVWorker).(string),
		Grafana:      utils.Ternary(that.Grafana != "", that.Grafana, v.Grafana).(string),
		Prometheus:   utils.Ternary(that.Prometheus != "", that.Prometheus, v.Prometheus).(string),
		AlertManager: utils.Ternary(that.AlertManager != "", that.AlertManager, v.AlertManager).(string),
	}
}

// fillDefaults tries to fill custom fields to their default values
func fillCustomDefaults(globalOptions *GlobalOptions, data any) error {
	v := reflect.ValueOf(data).Elem()
	t := v.Type()

	var err error
	for i := 0; i < t.NumField(); i++ {
		if err = setCustomDefaults(globalOptions, v.Field(i)); err != nil {
			return err
		}
	}

	return nil
}

var (
	globalOptionTypeName        = reflect.TypeOf(GlobalOptions{}).Name()
	monitorOptionTypeName       = reflect.TypeOf(MonitoredOptions{}).Name()
	serverConfigsTypeName       = reflect.TypeOf(ServerConfigs{}).Name()
	componentVersionsTypeName   = reflect.TypeOf(ComponentVersions{}).Name()
	compoenttBaseImagesTypeName = reflect.TypeOf(ComponentBaseImages{}).Name()
	componentSourcesTypeName    = reflect.TypeOf(ComponentSources{}).Name()
)

// Skip global/monitored options
func isSkipField(field reflect.Value) bool {
	tp := field.Type().Name()
	return tp == globalOptionTypeName || tp == monitorOptionTypeName || tp == serverConfigsTypeName || tp == componentVersionsTypeName || tp == compoenttBaseImagesTypeName || tp == componentSourcesTypeName
}

func setDefaultDir(parent, role, port string, field reflect.Value) {
	if field.String() != "" {
		return
	}
	if defaults.CanUpdate(field.Interface()) {
		dir := fmt.Sprintf("%s-%s", role, port)
		field.Set(reflect.ValueOf(filepath.Join(parent, dir)))
	}
}

func setCustomDefaults(globalOptions *GlobalOptions, field reflect.Value) error {
	if !field.CanSet() || isSkipField(field) {
		return nil
	}

	switch field.Kind() {
	case reflect.Slice:
		for i := 0; i < field.Len(); i++ {
			if err := setCustomDefaults(globalOptions, field.Index(i)); err != nil {
				return err
			}
		}
	case reflect.Struct:
		ref := reflect.New(field.Type())
		ref.Elem().Set(field)
		if err := fillCustomDefaults(globalOptions, ref.Interface()); err != nil {
			return err
		}
		field.Set(ref.Elem())
	case reflect.Ptr:
		if err := setCustomDefaults(globalOptions, field.Elem()); err != nil {
			return err
		}
	}

	if field.Kind() != reflect.Struct {
		return nil
	}

	for j := 0; j < field.NumField(); j++ {
		switch field.Type().Field(j).Name {
		case "SSHPort":
			if field.Field(j).Int() != 0 {
				continue
			}
			field.Field(j).Set(reflect.ValueOf(globalOptions.SSHPort))
		case "Name":
			// Only PD related components have `Name` field,
			if field.Field(j).String() != "" {
				continue
			}
			host := reflect.Indirect(field).FieldByName("Host").String()
			// `TSO` and `Scheduling` components use `Port` filed
			if reflect.Indirect(field).FieldByName("Port").IsValid() {
				port := reflect.Indirect(field).FieldByName("Port").Int()
				// field.String() is <spec.TSOSpec Value>
				role := strings.Split(strings.Split(field.Type().String(), ".")[1], "Spec")[0]
				component := strings.ToLower(role)
				field.Field(j).Set(reflect.ValueOf(fmt.Sprintf("%s-%s-%d", component, host, port)))
				continue
			}
			clientPort := reflect.Indirect(field).FieldByName("ClientPort").Int()
			field.Field(j).Set(reflect.ValueOf(fmt.Sprintf("pd-%s-%d", host, clientPort)))
		case "DataDir":
			if imported := reflect.Indirect(field).FieldByName("Imported"); imported.IsValid() && imported.Interface().(bool) {
				setDefaultDir(globalOptions.DataDir, field.Addr().Interface().(InstanceSpec).Role(), getPort(field), field.Field(j))
			}

			dataDir := field.Field(j).String()

			// If the per-instance data_dir already have a value, skip filling default values
			// and ignore any value in global data_dir, the default values are filled only
			// when the pre-instance data_dir is empty
			if dataDir != "" {
				continue
			}
			// If the data dir in global options is an absolute path, append current
			// value to the global and has a comp-port sub directory
			if strings.HasPrefix(globalOptions.DataDir, "/") {
				field.Field(j).Set(reflect.ValueOf(filepath.Join(
					globalOptions.DataDir,
					fmt.Sprintf("%s-%s", field.Addr().Interface().(InstanceSpec).Role(), getPort(field)),
				)))
				continue
			}
			// If the data dir in global options is empty or a relative path, keep it be relative
			// Our run_*.sh start scripts are run inside deploy_path, so the final location
			// will be deploy_path/global.data_dir
			// (the default value of global.data_dir is "data")
			if globalOptions.DataDir == "" {
				field.Field(j).Set(reflect.ValueOf("data"))
			} else {
				field.Field(j).Set(reflect.ValueOf(globalOptions.DataDir))
			}
		case "DeployDir":
			setDefaultDir(globalOptions.DeployDir, field.Addr().Interface().(InstanceSpec).Role(), getPort(field), field.Field(j))
		case "LogDir":
			if imported := reflect.Indirect(field).FieldByName("Imported"); imported.IsValid() && imported.Interface().(bool) {
				setDefaultDir(globalOptions.LogDir, field.Addr().Interface().(InstanceSpec).Role(), getPort(field), field.Field(j))
			}

			logDir := field.Field(j).String()

			// If the per-instance log_dir already have a value, skip filling default values
			// and ignore any value in global log_dir, the default values are filled only
			// when the pre-instance log_dir is empty
			if logDir != "" {
				continue
			}
			// If the log dir in global options is an absolute path, append current
			// value to the global and has a comp-port sub directory
			if strings.HasPrefix(globalOptions.LogDir, "/") {
				field.Field(j).Set(reflect.ValueOf(filepath.Join(
					globalOptions.LogDir,
					fmt.Sprintf("%s-%s", field.Addr().Interface().(InstanceSpec).Role(), getPort(field)),
				)))
				continue
			}
			// If the log dir in global options is empty or a relative path, keep it be relative
			// Our run_*.sh start scripts are run inside deploy_path, so the final location
			// will be deploy_path/global.log_dir
			// (the default value of global.log_dir is "log")
			if globalOptions.LogDir == "" {
				field.Field(j).Set(reflect.ValueOf("log"))
			} else {
				field.Field(j).Set(reflect.ValueOf(globalOptions.LogDir))
			}
		case "Arch":
			switch strings.ToLower(field.Field(j).String()) {
			// replace "x86_64" with amd64, they are the same in our repo
			case "x86_64":
				field.Field(j).Set(reflect.ValueOf("amd64"))
			// replace "aarch64" with arm64
			case "aarch64":
				field.Field(j).Set(reflect.ValueOf("arm64"))
			}

			// convert to lower case
			if field.Field(j).String() != "" {
				field.Field(j).Set(reflect.ValueOf(strings.ToLower(field.Field(j).String())))
			}
		case "OS":
			// convert to lower case
			if field.Field(j).String() != "" {
				field.Field(j).Set(reflect.ValueOf(strings.ToLower(field.Field(j).String())))
			}
		}
	}

	return nil
}

func getPort(v reflect.Value) string {
	for i := 0; i < v.NumField(); i++ {
		switch v.Type().Field(i).Name {
		case "Port", "ClientPort", "WebPort", "TCPPort", "NodeExporterPort":
			return fmt.Sprintf("%d", v.Field(i).Int())
		}
	}
	return ""
}

// ComponentsByStopOrder return component in the order need to stop.
func (s *Specification) ComponentsByStopOrder() (comps []Component) {
	comps = s.ComponentsByStartOrder()
	// revert order
	i := 0
	j := len(comps) - 1
	for i < j {
		comps[i], comps[j] = comps[j], comps[i]
		i++
		j--
	}
	return
}

// ComponentsByStartOrder return component in the order need to start.
func (s *Specification) ComponentsByStartOrder() (comps []Component) {
	// "pd", "tso", "scheduling", "dashboard", "tiproxy", "tikv", "tikv_worker", "pump", "tidb", "tiflash", "drainer", "cdc", "tikv-cdc", "prometheus", "grafana", "alertmanager"
	comps = append(comps, &PDComponent{s})
	comps = append(comps, &TSOComponent{s})
	comps = append(comps, &SchedulingComponent{s})
	comps = append(comps, &DashboardComponent{s})
	comps = append(comps, &TiProxyComponent{s})
	comps = append(comps, &TiKVComponent{s})
	comps = append(comps, &TiKVWorkerComponent{s})
	comps = append(comps, &PumpComponent{s})
	comps = append(comps, &TiDBComponent{s})
	comps = append(comps, &TiFlashComponent{s})
	comps = append(comps, &DrainerComponent{s})
	comps = append(comps, &CDCComponent{s})
	comps = append(comps, &TiKVCDCComponent{s})
	comps = append(comps, &MonitorComponent{s})
	comps = append(comps, &GrafanaComponent{s})
	comps = append(comps, &AlertManagerComponent{s})
	comps = append(comps, &TiSparkMasterComponent{s})
	comps = append(comps, &TiSparkWorkerComponent{s})
	return
}

// ComponentsByUpdateOrder return component in the order need to be updated.
func (s *Specification) ComponentsByUpdateOrder(curVer string) (comps []Component) {
	// Ref: https://github.com/pingcap/tiup/issues/2166
	cdcUpgradeBeforePDTiKVTiDB := tidbver.TiCDCUpgradeBeforePDTiKVTiDB(curVer)

	// "tiflash", <"cdc">, "pd", "tso", "scheduling", "dashboard", "tiproxy", "tikv", "pump", "tidb", "drainer", <"cdc>", "prometheus", "grafana", "alertmanager"
	comps = append(comps, &TiFlashComponent{s})
	if cdcUpgradeBeforePDTiKVTiDB {
		comps = append(comps, &CDCComponent{s})
	}
	comps = append(comps, &PDComponent{s})
	comps = append(comps, &TSOComponent{s})
	comps = append(comps, &SchedulingComponent{s})
	comps = append(comps, &DashboardComponent{s})
	comps = append(comps, &TiProxyComponent{s})
	comps = append(comps, &TiKVComponent{s})
	comps = append(comps, &PumpComponent{s})
	comps = append(comps, &TiDBComponent{s})
	comps = append(comps, &DrainerComponent{s})
	if !cdcUpgradeBeforePDTiKVTiDB {
		comps = append(comps, &CDCComponent{s})
	}
	comps = append(comps, &MonitorComponent{s})
	comps = append(comps, &GrafanaComponent{s})
	comps = append(comps, &AlertManagerComponent{s})
	comps = append(comps, &TiSparkMasterComponent{s})
	comps = append(comps, &TiSparkWorkerComponent{s})
	return
}

// FindComponent returns the Component corresponding the name
func FindComponent(topo Topology, name string) Component {
	for _, com := range topo.ComponentsByStartOrder() {
		if com.Name() == name {
			return com
		}
	}
	return nil
}

// IterComponent iterates all components in component starting order
func (s *Specification) IterComponent(fn func(comp Component)) {
	for _, comp := range s.ComponentsByStartOrder() {
		fn(comp)
	}
}

// IterInstance iterates all instances in component starting order
func (s *Specification) IterInstance(fn func(instance Instance), concurrency ...int) {
	maxWorkers := 1
	wg := sync.WaitGroup{}
	if len(concurrency) > 0 && concurrency[0] > 1 {
		maxWorkers = concurrency[0]
	}
	workerPool := make(chan struct{}, maxWorkers)

	for _, comp := range s.ComponentsByStartOrder() {
		for _, inst := range comp.Instances() {
			wg.Add(1)
			workerPool <- struct{}{}
			go func(inst Instance) {
				defer func() {
					<-workerPool
					wg.Done()
				}()
				fn(inst)
			}(inst)
		}
	}
	wg.Wait()
}

// IterHost iterates one instance for each host
func IterHost(topo Topology, fn func(instance Instance)) {
	hostMap := make(map[string]bool)
	for _, comp := range topo.ComponentsByStartOrder() {
		for _, inst := range comp.Instances() {
			host := inst.GetHost()
			_, ok := hostMap[host]
			if !ok {
				hostMap[host] = true
				fn(inst)
			}
		}
	}
}

// FillHostArchOrOS fills the topology with the given host->arch
func (s *Specification) FillHostArchOrOS(hostArch map[string]string, fullType FullHostType) error {
	if err := FillHostArchOrOS(s, hostArch, fullType); err != nil {
		return err
	}

	return s.platformConflictsDetect()
}

// FillHostArchOrOS fills the topology with the given host->arch
func FillHostArchOrOS(s any, hostArchOrOS map[string]string, fullType FullHostType) error {
	for host, arch := range hostArchOrOS {
		switch arch {
		case "x86_64":
			hostArchOrOS[host] = "amd64"
		case "aarch64":
			hostArchOrOS[host] = "arm64"
		default:
			hostArchOrOS[host] = strings.ToLower(arch)
		}
	}

	v := reflect.ValueOf(s).Elem()
	t := v.Type()

	for i := 0; i < t.NumField(); i++ {
		field := v.Field(i)
		if field.Kind() != reflect.Slice {
			continue
		}
		for j := 0; j < field.Len(); j++ {
			if err := setHostArchOrOS(field.Index(j), hostArchOrOS, fullType); err != nil {
				return err
			}
		}
	}
	return nil
}

func setHostArchOrOS(field reflect.Value, hostArchOrOS map[string]string, fullType FullHostType) error {
	if !field.CanSet() || isSkipField(field) {
		return nil
	}

	if field.Kind() == reflect.Ptr {
		return setHostArchOrOS(field.Elem(), hostArchOrOS, fullType)
	}

	if field.Kind() != reflect.Struct {
		return nil
	}

	host := field.FieldByName("Host")
	if field.FieldByName("ManageHost").String() != "" {
		host = field.FieldByName("ManageHost")
	}

	arch := field.FieldByName("Arch")
	os := field.FieldByName("OS")

	// set arch only if not set before
	if fullType == FullOSType {
		if !host.IsZero() && os.CanSet() && len(os.String()) == 0 {
			os.Set(reflect.ValueOf(hostArchOrOS[host.String()]))
		}
	} else {
		if !host.IsZero() && arch.CanSet() && len(arch.String()) == 0 {
			arch.Set(reflect.ValueOf(hostArchOrOS[host.String()]))
		}
	}

	return nil
}

// when upgrade form old tiup-cluster, replace spec.CommitTS with spec.Config["initial-commit-ts"]
func (s *Specification) removeCommitTS() {
	_, ok1 := s.ServerConfigs.Drainer["initial-commit-ts"]
	for _, spec := range s.Drainers {
		_, ok2 := spec.Config["initial-commit-ts"]
		if !ok1 && !ok2 && spec.CommitTS != nil && *spec.CommitTS != -1 {
			if spec.Config == nil {
				spec.Config = make(map[string]any)
			}
			spec.Config["initial-commit-ts"] = *spec.CommitTS
		}
		spec.CommitTS = nil
	}
}

// GetGrafanaConfig returns global grafana configurations
func (s *Specification) GetGrafanaConfig() map[string]string {
	return s.ServerConfigs.Grafana
}<|MERGE_RESOLUTION|>--- conflicted
+++ resolved
@@ -101,8 +101,7 @@
 		Arch            string               `yaml:"arch,omitempty"`
 		Custom          any                  `yaml:"custom,omitempty" validate:"custom:ignore"`
 		SystemdMode     SystemdMode          `yaml:"systemd_mode,omitempty" default:"system"`
-<<<<<<< HEAD
-		PDMode          string               `yaml:"pd_mode,omitempty"`
+		PDMode          string               `yaml:"pd_mode,omitempty" validate:"pd_mode:editable"`
 		Dfs             DfsOptions           `yaml:"dfs,omitempty"`
 	}
 
@@ -114,9 +113,6 @@
 		S3SecretKey string `yaml:"s3-secret-key,omitempty"`
 		S3Bucket    string `yaml:"s3-bucket,omitempty"`
 		S3Region    string `yaml:"s3-region,omitempty"`
-=======
-		PDMode          string               `yaml:"pd_mode,omitempty" validate:"pd_mode:editable"`
->>>>>>> 775384c4
 	}
 
 	// MonitoredOptions represents the monitored node configuration
